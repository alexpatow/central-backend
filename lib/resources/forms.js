const path = require('path');
const { xml } = require('../util/http');
const { endpoint, openRosaEndpoint } = require('../http/endpoint');
const { getOrNotFound } = require('../util/promise');
const { formList } = require('../outbound/openrosa');

<<<<<<< HEAD
module.exports = (service, { Actee, Form, Audit, Submission }) => {
=======
module.exports = (service, { env, Actee, Form, Audit }) => {
>>>>>>> 173124a4
  // TODO: per-form read auth.
  // TODO: paging.
  // TODO: possibly omit xml.
  service.get('/forms', endpoint(({ auth, extended }) =>
    auth.canOrReject('list', Actee.species('form'))
      .then(() => Form.getAll(extended))));

  // non-REST openrosa endpoint for formlist.
  // TODO: per-form read auth.
  service.get('/formList', openRosaEndpoint(({ auth, originalUrl }) =>
    auth.canOrReject('list', Actee.species('form'))
      .then(Form.getAll)
      .then((forms) => formList({ forms, basePath: path.resolve(originalUrl, '..'), domain: env.domain }))));

  service.post('/forms', endpoint(({ body, auth }) =>
    auth.transacting
      .canOrReject('create', Actee.species('form'))
      .then(() => Form.fromXml(body))
      .then((form) => form.create())
      .then((form) => Audit.log(auth.actor(), 'createForm', form)
        .then(() => form))));

  // get just the XML of the form; used for downloading forms from collect.
  service.get('/forms/:id.xml', endpoint(({ params, auth }) =>
    Form.getByXmlFormId(params.id)
      .then(getOrNotFound)
      .then((form) => auth.canOrReject('read', form)
        .then(() => xml(form.xml)))));

  service.get('/forms/:id', endpoint(({ auth, params, extended }) =>
    Form.getByXmlFormId(params.id, extended)
      .then(getOrNotFound)
      .then((form) => auth.canOrReject('read', form)
        .then(() => form))));

};
<|MERGE_RESOLUTION|>--- conflicted
+++ resolved
@@ -4,11 +4,7 @@
 const { getOrNotFound } = require('../util/promise');
 const { formList } = require('../outbound/openrosa');
 
-<<<<<<< HEAD
-module.exports = (service, { Actee, Form, Audit, Submission }) => {
-=======
-module.exports = (service, { env, Actee, Form, Audit }) => {
->>>>>>> 173124a4
+module.exports = (service, { env, Actee, Form, Audit, Submission }) => {
   // TODO: per-form read auth.
   // TODO: paging.
   // TODO: possibly omit xml.
