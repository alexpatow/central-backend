const { reduce, merge } = require('ramda');
const { validate } = require('fast-xml-parser');
const { createHash } = require('crypto');
const { toTraversable, findAndTraverse, traverseFirstChild } = require('../../util/xml');
const Instance = require('./instance');
const ActeeTrait = require('../trait/actee');
const Problem = require('../../util/problem');
const { isBlank } = require('../../util/util');
const { withCreateTime } = require('../../util/instance');
<<<<<<< HEAD
const Option = require('../../reused/option');
const { resolve, reject } = require('../../reused/promise');
const { getFormSchema, getSchemaTables } = require('../../data/schema');
=======
const Option = require('../../util/option');
const { resolve, reject } = require('../../util/promise');
>>>>>>> c7ca2d56

const formFields = [ 'id', 'xmlFormId', 'xml', 'version', 'hash', 'name', 'acteeId', 'createdAt', 'updatedAt', 'deletedAt' ];
Object.freeze(formFields);

module.exports = Instance.with(ActeeTrait)(({ Form, forms }) => class {
  forCreate() { return withCreateTime(this); }
  create() { return forms.create(this); }

  forApi() {
    // TODO: generally better handling of extended metadata output.
    const additional = (this.createdBy != null)
      ? { createdBy: this.createdBy.map((actor) => actor.forApi()).orNull() }
      : {};
    return merge(this.without('id', 'acteeId', 'deletedAt'), additional);
  }

  schema() { return getFormSchema(this); }
  tables() { return getSchemaTables(this.schema()); }

  static fromXml(xml) {
    if (!validate(xml))
      return reject(Problem.user.unparseable({ format: 'xml', rawLength: xml.length }));
    const traversable = toTraversable(xml);

    // find the data node nested inside instance (which has no definite name).
    const instanceNodePath = [ 'html', 'head', 'model', 'instance' ];
    const dataNode =
      Option.of(reduce(findAndTraverse, traversable, instanceNodePath))
        .map(traverseFirstChild);

    // first check for a form id, as we can fail early if we can't find one.
    const xmlFormId =
      dataNode
        .map((data) => findAndTraverse(data, '@_id'))
        .map((idNode) => idNode.val);
    if (!xmlFormId.isDefined() || isBlank(xmlFormId.get()))
      return reject(Problem.user.missingParameter({ field: 'formId' }));

    // find and cache version.
    const version =
      dataNode
        .map((data) => findAndTraverse(data, '@_version'))
        .map((versionNode) => versionNode.val)
        .orNull();

    // find and cache form name.
    const name =
      Option.of(reduce(findAndTraverse, traversable, [ 'html', 'head', 'title' ]))
        .map((titleNode) => titleNode.val)
        .orNull();

    // hash and cache the xml.
    const hash = createHash('md5').update(xml).digest('hex');
    return resolve(new Form({ xmlFormId: xmlFormId.get(), xml, name, version, hash }));
  }

  static getByXmlFormId(xmlFormId, extended) {
    return forms.getByXmlFormId(xmlFormId, extended);
  }

  static getAll(extended) { return forms.getAll(extended); }

  species() { return 'form'; }

  static fields() { return formFields; }
});
<|MERGE_RESOLUTION|>--- conflicted
+++ resolved
@@ -7,14 +7,9 @@
 const Problem = require('../../util/problem');
 const { isBlank } = require('../../util/util');
 const { withCreateTime } = require('../../util/instance');
-<<<<<<< HEAD
-const Option = require('../../reused/option');
-const { resolve, reject } = require('../../reused/promise');
-const { getFormSchema, getSchemaTables } = require('../../data/schema');
-=======
 const Option = require('../../util/option');
 const { resolve, reject } = require('../../util/promise');
->>>>>>> c7ca2d56
+const { getFormSchema, getSchemaTables } = require('../../data/schema');
 
 const formFields = [ 'id', 'xmlFormId', 'xml', 'version', 'hash', 'name', 'acteeId', 'createdAt', 'updatedAt', 'deletedAt' ];
 Object.freeze(formFields);
