const { reduce } = require('ramda');
const { validate } = require('fast-xml-parser');
const { toTraversable, findAndTraverse, traverseFirstChild } = require('../../util/xml');
const Instance = require('./instance');
const ActeeTrait = require('../trait/actee');
const Problem = require('../../problem');
const { withCreateTime } = require('../../util/instance');
const Option = require('../../reused/option');
const { resolve, reject } = require('../../reused/promise');

module.exports = Instance.with(ActeeTrait)(({ simply, Form, forms }) => class {
  forCreate() { return withCreateTime(this); }
  create() { return forms.create(this); }

  forApi() { return this.without('id', 'acteeId', 'deletedAt'); }

  static fromXml(xml) {
    if (!validate(xml))
      return reject(Problem.user.unparseable({ format: 'xml', rawLength: xml.length }));
    const traversable = toTraversable(xml);

    const instanceNodePath = [ 'html', 'head', 'model', 'instance' ];
    const xmlFormId =
      Option.of(reduce(findAndTraverse, traversable, instanceNodePath))
        .map(traverseFirstChild)
        .map((data) => findAndTraverse(data, '@_id'))
        .map((idNode) => idNode.val);

    if (!xmlFormId.isDefined())
      return reject(Problem.user.missingParameter({ field: 'formId' }));
    return resolve(new Form({ xmlFormId: xmlFormId.get(), xml }));
  }

  static getByXmlFormId(xmlFormId) {
    return simply.getOneWhere('forms', { xmlFormId }, Form);
  }

<<<<<<< HEAD
  static getAll() { return forms.getAll(); }
=======
  species() { return 'form'; }
>>>>>>> be6b77b8
});
<|MERGE_RESOLUTION|>--- conflicted
+++ resolved
@@ -35,9 +35,7 @@
     return simply.getOneWhere('forms', { xmlFormId }, Form);
   }
 
-<<<<<<< HEAD
   static getAll() { return forms.getAll(); }
-=======
+
   species() { return 'form'; }
->>>>>>> be6b77b8
 });
